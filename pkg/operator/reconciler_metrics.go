package operator

import (
	"context"
	"errors"
	"fmt"
	"os"

	"github.com/go-kit/log"
	"github.com/go-kit/log/level"
	"github.com/google/go-jsonnet"
	gragent "github.com/grafana/agent/pkg/operator/apis/monitoring/v1alpha1"
	"github.com/grafana/agent/pkg/operator/clientutil"
	"github.com/grafana/agent/pkg/operator/config"
	apps_v1 "k8s.io/api/apps/v1"
	core_v1 "k8s.io/api/core/v1"
	v1 "k8s.io/apimachinery/pkg/apis/meta/v1"
	"k8s.io/apimachinery/pkg/labels"
	"k8s.io/apimachinery/pkg/types"
	"k8s.io/utils/pointer"
	"sigs.k8s.io/controller-runtime/pkg/client"
)

// createMetricsConfigurationSecret creates the Grafana Agent metrics configuration and stores
// it into a secret.
func (r *reconciler) createMetricsConfigurationSecret(
	ctx context.Context,
	l log.Logger,
	d gragent.Deployment,
) error {
<<<<<<< HEAD
	return r.createTelemetryConfigurationSecret(ctx, l, d, config.MetricsType)
=======

	return r.createTelemetryConfigurationSecret(ctx, l, d, s, config.MetricsType)
>>>>>>> b7dd9dbd
}

func (r *reconciler) createTelemetryConfigurationSecret(
	ctx context.Context,
	l log.Logger,
	d gragent.Deployment,
	ty config.Type,
) error {

	var shouldCreate bool
	key := types.NamespacedName{Namespace: d.Agent.Namespace}

	switch ty {
	case config.MetricsType:
		key.Name = fmt.Sprintf("%s-config", d.Agent.Name)
		shouldCreate = len(d.Metrics) > 0
	case config.LogsType:
		key.Name = fmt.Sprintf("%s-logs-config", d.Agent.Name)
		shouldCreate = len(d.Logs) > 0
	default:
		return fmt.Errorf("unknown telemetry type %s", ty)
	}

	// Delete the old Secret if one exists and we have nothing to create.
	if !shouldCreate {
		var secret core_v1.Secret
		return deleteManagedResource(ctx, r.Client, key, &secret)
	}

	rawConfig, err := config.BuildConfig(&d, ty)

	var jsonnetError jsonnet.RuntimeError
	if errors.As(err, &jsonnetError) {
		// Dump Jsonnet errors to the console to retain newlines and make them
		// easier to digest.
		fmt.Fprintf(os.Stderr, "%s", jsonnetError.Error())
	}
	if err != nil {
		return fmt.Errorf("unable to build config: %w", err)
	}

	secret := core_v1.Secret{
		ObjectMeta: v1.ObjectMeta{
			Namespace: key.Namespace,
			Name:      key.Name,
			Labels:    r.config.Labels.Merge(managedByOperatorLabels),
			OwnerReferences: []v1.OwnerReference{{
				APIVersion:         d.Agent.APIVersion,
				BlockOwnerDeletion: pointer.Bool(true),
				Kind:               d.Agent.Kind,
				Name:               d.Agent.Name,
				UID:                d.Agent.UID,
			}},
		},
		Data: map[string][]byte{"agent.yml": []byte(rawConfig)},
	}

	level.Info(l).Log("msg", "reconciling secret", "secret", secret.Name)
	err = clientutil.CreateOrUpdateSecret(ctx, r.Client, &secret)
	if err != nil {
		return fmt.Errorf("failed to reconcile secret: %w", err)
	}
	return nil
}

// createMetricsGoverningService creates the service that governs the (eventual)
// StatefulSet. It must be created before the StatefulSet.
func (r *reconciler) createMetricsGoverningService(
	ctx context.Context,
	l log.Logger,
	d gragent.Deployment,
) error {

	svc := generateMetricsStatefulSetService(r.config, d)

	// Delete the old Secret if one exists and we have no prometheus instances.
	if len(d.Metrics) == 0 {
		var service core_v1.Service
		key := types.NamespacedName{Namespace: svc.Namespace, Name: svc.Name}
		return deleteManagedResource(ctx, r.Client, key, &service)
	}

	level.Info(l).Log("msg", "reconciling statefulset service", "service", svc.Name)
	err := clientutil.CreateOrUpdateService(ctx, r.Client, svc)
	if err != nil {
		return fmt.Errorf("failed to reconcile statefulset governing service: %w", err)
	}
	return nil
}

// createMetricsStatefulSets creates a set of Grafana Agent StatefulSets, one per shard.
func (r *reconciler) createMetricsStatefulSets(
	ctx context.Context,
	l log.Logger,
	d gragent.Deployment,
) error {

	shards := minShards
	if reqShards := d.Agent.Spec.Metrics.Shards; reqShards != nil && *reqShards > 1 {
		shards = *reqShards
	}

	// Keep track of generated stateful sets so we can delete ones that should
	// no longer exist.
	generated := make(map[string]struct{})

	for shard := int32(0); shard < shards; shard++ {
		// Don't generate anything if there weren't any instances.
		if len(d.Metrics) == 0 {
			continue
		}

		name := d.Agent.Name
		if shard > 0 {
			name = fmt.Sprintf("%s-shard-%d", name, shard)
		}

		ss, err := generateMetricsStatefulSet(r.config, name, d, shard)
		if err != nil {
			return fmt.Errorf("failed to generate statefulset for shard: %w", err)
		}

		level.Info(l).Log("msg", "reconciling statefulset", "statefulset", ss.Name)
		err = clientutil.CreateOrUpdateStatefulSet(ctx, r.Client, ss)
		if err != nil {
			return fmt.Errorf("failed to reconcile statefulset for shard: %w", err)
		}
		generated[ss.Name] = struct{}{}
	}

	// Clean up statefulsets that should no longer exist.
	var statefulSets apps_v1.StatefulSetList
	err := r.List(ctx, &statefulSets, &client.ListOptions{
		LabelSelector: labels.SelectorFromSet(labels.Set{
			managedByOperatorLabel: managedByOperatorLabelValue,
			agentNameLabelName:     d.Agent.Name,
		}),
	})
	if err != nil {
		return fmt.Errorf("failed to list statefulsets: %w", err)
	}
	for _, ss := range statefulSets.Items {
		if _, keep := generated[ss.Name]; keep || !isManagedResource(&ss) {
			continue
		}
		level.Info(l).Log("msg", "deleting stale statefulset", "name", ss.Name)
		if err := r.Delete(ctx, &ss); err != nil {
			return fmt.Errorf("failed to delete stale statefulset %s: %w", ss.Name, err)
		}
	}

	return nil
}<|MERGE_RESOLUTION|>--- conflicted
+++ resolved
@@ -28,12 +28,8 @@
 	l log.Logger,
 	d gragent.Deployment,
 ) error {
-<<<<<<< HEAD
+
 	return r.createTelemetryConfigurationSecret(ctx, l, d, config.MetricsType)
-=======
-
-	return r.createTelemetryConfigurationSecret(ctx, l, d, s, config.MetricsType)
->>>>>>> b7dd9dbd
 }
 
 func (r *reconciler) createTelemetryConfigurationSecret(
